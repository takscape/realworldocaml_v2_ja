# The OCaml Platform

So far in the book, we've gone through a number of techniques you can
use to build real OCaml programs.  We'll now wrap up this part by
examining the tools you can use for editing, compiling, testing,
documenting, and publishing your own projects.

The OCaml community has adopted a platform of modern tools to specify
your project metadata and interface it with IDEs such as Visual Studio
Code, to generate API documentation, and also to adopt modern software
engineering practises such as continuous integration (CI) and testing.

## A Hello World OCaml Project

Let's start by creating a sample OCaml project and navigating around
it.  opam provides a project generator known as `spin` that can be
used to create various types of projects.

```sh dir=examples/correct/opam-spin-ls,skip
$ opam spin ls

  bin
    Native project containing a binary

  c-bindings
    Bindings to a C library

  cli
    Command Line Interface releasable on Opam

  js
    Javascript application with Js_of_ocaml

  lib
    Library releasable on Opam

  ppx
    PPX library

```

<!-- TODO yminsky: This is a little confusing. What is hello, and -->
<!-- hello-world here?  If "hello" is a type of spin, why didn't -->
<!-- it show up when you typed `opam spin ls`?  -->

Before we dive into any of these, we'll generate a tutorial using Spin's built-in
hello world project.

<!-- ```sh dir=examples/correct/opam-spin-hello
TODO need a way to stop spin from running the opam install commands
 -->

```sh skip
$ opam spin hello hello-world -vvv

🏗️  Creating a new project from hello in hello-world
Done!

🎁  Installing packages globally. This might take a couple minutes.
```

<!-- TODO yminsky: Do we really want to be recommending opam-spin? It -->
<!-- installs things in the global switch, which isn't really what one -->
<!-- should want, right? Is there no more lockfile-style workflow we -->
<!-- can encourage? -->


<!-- TODO yminsky: When I try to run this, I get a build error:

File "test/hello_test.ml", line 1:
Error (warning 70 [missing-mli]): Cannot find interface file.

    The test directory is missing hello_test.mli.  Touching the file
    is enough to fix the build.
-->

Spin will create a `hello-world` directory and populate it with a
skeleton OCaml project.  This sample project has all the metadata
required for us to learn more about the opam package manager and the
dune build tool that we've used earlier in the book.  First use opam
to install the dependencies required for our hello world project.

<!-- ```sh dir=examples/correct/hello-world -->
```
$ make deps
```

This will invoke the opam CLI to install the project dependencies and
some useful tools.  opam doesn't require any special user permissions
and stores all of the files it installs in `~/.opam` (for global
installations) and `_opam` in the working directory for the
project-local installations.  You can use `opam env` to add the right
directories to your local shell path:

```
$ eval $(opam env)
```

If you prefer not to modify your shell configuration, then you can
also invoke the build commands via `opam exec` to modify the path for
the subcommand. This is exactly what the various targets in the
`Makefile` do.

### Structure of an OCaml project

Back in [Files Modules And Programs
](files-modules-and-programs.html#files-modules-and-programs){data-type=xref},
we looked at what a simple program with a couple of OCaml modules
looks like. Let's now look at the full set of files in our
`hello-world` application to examine a more realistic project
structure.

```
├── .gitignore
├── LICENSE
├── Makefile
├── README.md
├── bin
│   ├── dune
│   ├── main.ml
│   └── main.mli
├── dune
├── dune-project
├── hello.opam
├── lib
│   ├── dune
│   ├── hello.ml
│   └── hello.mli
└── test
    ├── dune
    └── hello_test.ml
```

Some of the files here may be familiar to you from using other programming
languages:

- the `Makefile` contains targets for common actions such as `all`,
  `build`, `test` or `clean`.  It's useful to read through this to see
  which underlying OCaml tools are being invoked.
- the `LICENSE` defines the terms under which your code is made
  available, and defaults to the permissive ISC license.
- a `README.md` is a Markdown-formatted introduction to your library
  or application.
- the `.gitignore` file contains the patterns for generated files from
  the OCaml tools so that they can be ignored by the Git version
  control software.  If you're not familiar with using Git, look over
  one of the tutorials one such as GitHub's [git hello
  world](https://guides.github.com/activities/hello-world/).

The remainder of the files are either source code or metadata
files. There are three layers of names used in every OCaml project:

- **OCaml modules:** the individual `ml` and `mli` files each define
  an *OCaml module*, named after the file. Modules names are what you
  refer to when writing OCaml code -- for example, `Hello` is the
  module defined in our project.
- **ocamlfind libraries:** one or more OCaml modules can be gathered
  together into an *ocamlfind library*, providing a convenient way to
  package up some dependencies with a single name -- in this case, the
  `hello` library. Although this example contains just the single
  `Hello` module , it is common to have multiple modules per
  library. You can query the installed libraries via `ocamlfind list`
  at your command prompt.
- **opam packages:** a set of ocamlfind libraries, binaries and
  application data can all be gathered together into an *opam
  package*, in this case `hello.opam`. This is what is installed when
  you eventually publish the package and another user types in `opam
  install hello`.


<!-- I wonder if we can explain this better. Here's an attempt.
Part of my goal here is to name concepts in a way that doesn't depend
on the specific tools (dune, ocamlfind, opam), and instead based on the
underlying concept (module, library, package).

The remainder of the files are either source code or metadata
files.

There are three kinds of names that come up in OCaml projects:

- **module names:** Individual `ml` and `mli` files each define
  modules, named after the file. Modules names are what you refer to
  when writing OCaml code -- for example, `Hello` is the module
  defined in our project.
- **library names:** one or more OCaml modules can be gathered
  together into a *library*, providing a convenient way to package up
  some dependencies with a single name -- in this case, the `hello`
  library. Although this example contains just the single `Hello`
  module , it is common to have multiple modules per library.  You
  refer to library names in a dune file when deciding what libraries
  to link in, and you can query the installed libraries via `ocamlfind
  list` at your command prompt.
- **package names:** a set of libraries, binaries and application data
  can all be gathered together into a *package*.  This is what is
  installed when you eventually publish the package and another user
  types in `opam install hello`.  In our case, `hello.opam` contains
  the specification of the package.

Much of the time, the module, library, and package names are all the
same.  By default, dune wraps up multi-module library under a single
module name, and that same module name can often be used for the
library and the package.  But there are reasons for these names to be
distinct as well:

- Some libraries are exposed as multiple top-level modules, which
  means you need to pick a different name for referring to that
  collection of modules.
- Even when the library has a single top-level module, you might want
  the library name to be different from the module name to avoid name
  clashes at the library level.
- Package names might differ from library names if a package combines
  multiple libraries and/or binaries together.

 -->



It is important to understand the difference between modules,
ocamlfind libraries and opam packages, as you will use each of these
at different points of your OCaml coding journey.  The root of a
project is marked by a `dune-project` file (more on that later). We
typically structure our project into subdirectories that contain the
modules for a particular library or binary, with each directory
containing a separate `dune` file with build instructions.  In our
hello world example, we have:

- a `lib/` directory that builds a `hello` ocamlfind library.
- a `test/` directory that defines unit tests for the library.
- a `bin/` directory that uses the `hello` library to build a
  standalone application that can be executed from the command-line.

### Defining ocamlfind libraries

A project usually puts the business logic of the application into a
library rather than directly into an executable binary, since this
makes writing tests and documentation easier in addition to improving
reusability.  Let's look at `lib/dune` in more detail:

```scheme
(library
 (name hello)
 (public_name hello)
 (libraries))
```

<!-- TODO yminsky: I feel like the drafting here is a little confusing,
in particular, I don't think "internal" and "system-wide" really
captures what's going on.

Here's some alternate language to consider:

By default, dune exposes libraries as *wrapped* under a single module,
and the `name` field determines the name of that module.  In our
example project `hello.ml` is exported as the `Hello` module since
it's the project name, but if we added a file called `world.ml` into
this directory the resulting module would be found in `Hello.World`.
The `public_name`, on the other hand, determines the name for the
library, which is what you use when requesting to link a given library
be linked in, via the `libraries` field in your dune file.

-->

The `(name)` field defines the project-internal name for the compiled
library, and the `(public_name)` field is what it will be called when
installed system-wide. The choice of `(name)` defines the toplevel
module exposed by this library, and every other module in the library
will be exposed as a "wrapped" submodule of that toplevel module. In
our example project `hello.ml` is exported as the `Hello` module since
it's the project name, but if we added a file called `world.ml` into
this directory the resulting module would be found in
`Hello.World`. While private library names must adhere to OCaml's
module naming convention, it's common practise to use dashes and dots
in public library names.

### Writing test cases for a library

<<<<<<< HEAD
The `(libraries)` field in the `hello` dune file is empty since this
is a standalone library. Our next step is to define a test case in
`tests/dune` for our library.
=======
The `(libraries)` field in the `hello` dune file is empty since this is a standalone library. Our next step is to define a test case in `test/dune` for our library.
>>>>>>> c83c9bbd

```scheme
(test
 (name hello_test)
 (libraries alcotest hello))
```

<<<<<<< HEAD
The `(test)` field builds an executable binary that is run when you
invoke `dune runtest`.  In this case, it uses the
`tests/hello_test.ml` module to define the test cases and depends on
the external `alcotest` library _and_ the locally defined `hello`
library.  Once you run the tests, you can find the built
<!-- TODO yminsky: artifacts --> artefacts in `_build/default/tests/` in
your project checkout.  You can use all the tests you learnt about in
[Testing](testing.html#testing){data-type=xref} here, including inline
tests.
=======
The `(test)` field builds an executable binary that is run when you invoke `dune runtest`.  In this case, it uses the `test/hello_test.ml` module to define the test cases and depends on the external `alcotest` library _and_ the 
locally defined `hello` library.  Once you run the tests, you can find the built artefacts in `_build/default/test/` in your project checkout.  You can use all the tests you learnt about in [Testing](testing.html#testing){data-type=xref} here, including inline tests.
>>>>>>> c83c9bbd

### Building an executable program

Finally, we want to actually use our hello world from the
command-line. This is defined in `bin/dune` in a very similar fashion
to test cases.

```scheme
(executable
 (name main)
 (public_name hello)
 (libraries hello))
```

<!-- TODO yminsky: maybe worth saying that there has to be an ml file
for the corresponding name, and that only that executable and the
modules it depends on will be linked in to the executable. -->

Much like libraries, the `(name)` field here has to adhere to OCaml
module naming conventions, and the `public_name` field represents the
binary name that is installed onto the system and just needs to be a
valid Unix or Windows filename.

You can build and execute the command locally using `dune exec` and
the public name of the executable:

```sh dir=examples/correct/hello-world
$ dune exec -- hello
Hello world!
```

## Setting up an integrated development environment

Now that we've seen the basic structure of the OCaml project, it's
time to setup an integrated development environment. An IDE is
particularly useful for use with OCaml due to the extra information
you gain from the static type information present in the codebase. A
good IDE will provide you with the facilities to browse interface
documentation, see inferred types for code, and to jump to the
definitions of external modules.

### Using Visual Studio Code

The recommended IDE for newcomers to OCaml is [Visual Studio
Code](https://code.visualstudio.com) using the [OCaml Platform
plugin](https://marketplace.visualstudio.com/items?itemName=ocamllabs.ocaml-platform).
The plugin uses the Language Server Protocol to communicate with your
opam and dune environment. All you need to do is to install the OCaml
LSP server via opam:

```
opam install ocaml-lsp-server
```

Once installed, the VSCode OCaml plugin will ask you which opam
sandbox to use. Just the default one should be sufficient get you
going with building and browsing your interfaces.

### Browsing interface documentation

The OCaml LSP server understands how to interface with dune and
<!-- I assume we're mostly sticking to American English, so it should -->
<!-- be artifacts, not artefacts.  Also, do you really mean "built -->
<!-- artifacts"? I would have thought it would be "build artifacts". -->
<!-- Also, more substantively, is it actually build artifacts you -->
<!-- examine in vscode? I think you mostly examine the source, not the -->
<!-- build artifacts...-->
examine the built artefacts, so opening your local project in VS Code
is sufficient to activate all the features.  Try navigating over to
`bin/main.ml`, where you will see the invocation to the `hello`
library.

<!-- $MDX file=examples/correct/hello-world/bin/main.ml -->
```
let () =
  let greeting = Hello.greet "world" in
  print_endline greeting
```

First perform a build of the project to generate the type annotation
files. Then hover your mouse over the `Hello.greet` function -- you
should see some documentation pop up about the function and its
arguments.  This information comes from the _docstrings_ written into
the `hello.mli` interface file in the library.

<!-- $DISABLEDMDX file=examples/correct/hello-world/lib/hello.mli -->
```
(** This is a docstring, as it starts with "(**", as opposed to normal comments
    that start with "(*".

    The top-most docstring of the module should contain a description of the
    module, what it does, how to use it, etc.

    The function-specific documentation located below the function signatures. *)

val greet : string -> string
(** This is the docstring for the [greet] function.

    A typical documentation for this function would be:

    Returns a greeting message.

    {4 Examples}

    {[ print_endline @@ greet "Jane" ]} *)
```

Documentation strings are parsed by the
[odoc](https://github.com/ocaml/odoc) tool generate HTML and PDF
documentation from a collection of opam packages.  If you intend your
code to be used by anyone else (or indeed, by yourself a few months
later) you should take the time to annotate your OCaml signature files
with documentation.  An easy way to preview the HTML documentation is
to build it locally with dune:

```skip
$ opam install odoc
$ dune build @doc
```

This will leave the HTML files in `_build/default/_doc/_html`, which you can view normally with a webbrowser.

### Autoformatting your source code

As you develop more OCaml code, you'll find it convenient to have it formatted to a common style.  The `ocamlformat` tool can help you do this easily from within VSCode.

```skip
$ echo 'version=0.19.0' > .ocamlformat
$ opam install ocamlformat.0.19.0
```

The `.ocamlformat` file controls the autoformatting options available, and fixes the version of the tool that is used. You can upgrade to a newer ocamlformat version whenever you want, but it is a manual process to avoid an upstream release autoreformatting your project code without your intervention.  You can examine the formatting options via `ocamlformat --help` -- most of the time the defaults should be fine.

Once you've got ocamlformat configured, you can either format your project from within VSCode (`shift-alt-F` being the default), or by running:

```skip
$ dune build @fmt
```

This will generate a set of reformatted files in the build directory, which you can accept with `dune promote` as you did earlier in the testing chapter.

## Publishing your code online

With your IDE set up you'll quickly develop useful OCaml code and want to share it with others.  We'll now go through how to define opam packages, set up continuous integration and publish your code.

### Defining opam packages

The only metadata file that is really _required_ to participate in
the open-source OCaml ecosystem is an `opam` file in your source tree.  Each `opam`
file defines an *opam package* -- a collection of OCaml libraries and executable binaries or application
data.  Each opam package can define dependencies on other opam packages, and includes
build and testing directions for your project. The `hello.opam` file in our sample project is quite easy to read:

<!-- $MDX file=examples/correct/hello-world/hello.opam -->
```
# This file is generated by dune, edit dune-project instead
opam-version: "2.0"
synopsis: "A short description of the project"
description: "A short description of the project"
maintainer: ["Your name"]
authors: ["Your name"]
license: "ISC"
homepage: "https://github.com/username/hello"
doc: "https://username.github.io/hello/"
bug-reports: "https://github.com/username/hello/issues"
depends: [
  "ocaml" {>= "4.08.0"}
  "dune"
  "alcotest" {with-test}
  "odoc" {with-doc}
]
build: [
  ["dune" "subst"] {pinned}
  [
    "dune"
    "build"
    "-p"
    name
    "-j"
    jobs
    "@install"
    "@runtest" {with-test}
    "@doc" {with-doc}
  ]
]
dev-repo: "git+https://github.com/username/hello.git"
```

The fields in here all represent project metadata ranging
from textual descriptions, to project URLs, to other opam package dependencies.
A collection of `opam` files can be stored in an
*opam repository* to create a package database, with a central one for the OCaml
ecosystem available at <https://github.com/ocaml/opam-repository>.
The official (but not exclusive) tool used for manipulating `opam` files is the
eponymous [opam package manager](https://opam.ocaml.org) that we've been using
throughout this book.

### Generating project metadata from dune

You don't need to write the opam file by hand -- instead, we can use
define our project metadata using the dune build system and have it autogenerated for us.
We've already been using the `dune` build tool from back in [Files Modules And Programs](files-modules-and-programs.html#files-modules-and-programs){data-type=xref}. We're now going to look at how to configure your project for use with dune.

The root directory of an OCaml project built by dune has a `dune-project` file that defines the project metadata. In our hello world example, it starts with:

```scheme
(lang dune 2.0)
```

The line above is the version of the syntax used in your build files, and _not_
the actual version of the `dune` binary.  One of the nicest features of dune is that
it is forwards-compatible with older metadata. By defining the version of
the dune language that you are currently using, _future_ versions of dune will do their best to emulate the current behaviour until you chose to upgrade your project.

The rest of the `dune-project` file defines other useful project metadata:

```scheme
(name hello)
(documentation "https://username.github.io/hello/")
(source (github username/hello))
(license ISC)
(authors "Your name")
(maintainers "Your name")
(generate_opam_files true)
```

The fields here should look familiar -- they were also present in the `hello.opam` file
above.  That's because dune can generate the opam packaging metadata files for you and
avoid duplication.  Go ahead and edit the metadata above, and then build the project with:

```skip
$ dune build
```

The build command will update the `hello.opam` file in your source tree as well,
keeping it in sync with your changes.   The final part of the `dune-project` file
contains dependency information for other packages your project depends on.

```scheme
(package
 (name hello)
 (synopsis "A short description of the project")
 (description "A short description of the project")
 (depends
  (ocaml (>= 4.08.0))
  (alcotest :with-test)
  (odoc :with-doc)))
```

The `(package)` stanza here refers to opam packages, both for the name and for the dependency
specifications.  This is in contrast to the `dune` files which refer to ocamlfind libraries,
since those represent the compilation units for OCaml code (whereas opam packages are broader
collections of package data).

Notice that the dependency specification can also include version information. One of the
key features of opam is that each repository contains multiple versions of the same package.
The opam CLI contains a constraint solver that will find versions of all dependencies that are
compatible with your current project.  When you add a dependency, you can therefore specify
lower and upper version bounds as required by your use of that package.  The `with-test` and
`with-doc` are further constraints that only add those dependencies for test and documentation
generation respectively.

Once you've defined your opam and dune dependencies, you can run various lint commands to
check that your metadata is consistent.

```skip
$ opam dune-lint
$ opam lint
```

The `opam-dune-lint` plugin will check that the ocamlfind libraries and opam packages
in your dune files match up, and offer to fix them up if it spots a mismatch. `opam lint`
runs additional checks on the opam files within your project.

### Setting up Continuous Integration

Once you have your project metadata defined, it's a good time to begin hosting it online.
Two of the most popular platforms for this are [GitHub](https://github.com) and [GitLab](https://gitlab.com).
The remainder of this chapter will assume you are using GitHub for simplicity, although you are
encouraged to check out the alternatives to find the best solution for your own needs.

When you create a GitHub repository and push your code to it, you can also add an OCaml GitHub Action
that will install the OCaml Platform tools and run your code across various architectures and
operating systems.  You can find the full documentation online at the [GitHub Setup OCaml](https://github.com/marketplace/actions/set-up-ocaml) marketplace.  Configuring an action is as simple as adding a
`.github/workflows/test.yml` file to your project that looks something like this:

```yaml
name: Hello world workflow
on:
  pull_request:
  push:
jobs:
  build:
    strategy:
      matrix:
        os:
          - macos-latest
          - ubuntu-latest
          - windows-latest
        ocaml-compiler:
          - 4.13.x
    runs-on: ${{ matrix.os }}
    steps:
      - name: Checkout code
        uses: actions/checkout@v2
      - name: Use OCaml ${{ matrix.ocaml-compiler }}
        uses: ocaml/setup-ocaml@v2
        with:
          ocaml-compiler: ${{ matrix.ocaml-compiler }}
      - run: opam install . --deps-only --with-test
      - run: opam exec -- dune build
      - run: opam exec -- dune runtest
```

This workflow file will run your project on OCaml installations on Windows, macOS and Linux, using the latest patch release of OCaml 4.13.  Notice that it also runs the test cases you have defined earlier on all those different operating systems as well.  You can do an awful lot of customisation of these continuous integration workflows, so refer to the online documentation for more options.

### Releasing your code into the opam repository

Once your continuous integration is passing, you are all set to try to tag a release of your project and share it with other users!  The OCaml Platform supplies a convenient tool called `dune-release` which automates much of this process for you.

```skip
$ opam install dune-release
```

The first thing you need to do is to create a `CHANGES.md` file in your project in Markdown format, which contains a header per version.  This is typically a succinct summary of the changes between versions that can be read by users.  For our first release, we might have:

```
## v1.0.0

- Initial public release of our glorious hello world
  project (@avsm)
- Added test cases for making sure we do in fact hello world.
```

Commit this file to your repository in the root. Before you proceed with a release, you need to make sure that all of your local changes have been pushed to the remote GitHub repository, and that your working tree is clean.  You can do this by using git:

```
$ git clean -dxf
$ git diff
```

This will remove any untracked files from the local checkout (such as the `_build` directory) and check that tracked files are unmodified.  We should now be ready to perform the release!  First create a git tag to mark this release:

```skip
$ dune-release tag
```

This will parse your `CHANGES.md` file and figure out the latest version, and create a local git tag in your repository after prompting you. Once that succeeds, you can start the release process via:

```skip
$ dune-release
```

This will begin an interactive session where you will need to enter some GitHub authentication details (via creating a personal access token).  Once that is completed, the tool will run all local tests, generate documentation and upload it to your GitHub pages branch for that project, and finally offer to open a pull request to the central opam-repository.  Recall that the central opam package set is all just a normal git repository, and so your opam file will be added to that and your GitHub account will create a PR.

At this point, you can sit back and relax while the central opam repository test system runs your package through a battery of installations (including on exotic architectures you might not access to, such as S390X mainframes or 32-bit ARMv7).  If there is a problem detected, some friendly maintainers from the OCaml community will comment on the pull request and guide you through how to address it.  You can simply delete the git tag and re-run the release process until the package is merged.  Once it is merged, you can navigate to the <ocaml.org> site and view it online in an hour or so.  It will also be available in the central repository for other users to install.<|MERGE_RESOLUTION|>--- conflicted
+++ resolved
@@ -274,13 +274,7 @@
 
 ### Writing test cases for a library
 
-<<<<<<< HEAD
-The `(libraries)` field in the `hello` dune file is empty since this
-is a standalone library. Our next step is to define a test case in
-`tests/dune` for our library.
-=======
 The `(libraries)` field in the `hello` dune file is empty since this is a standalone library. Our next step is to define a test case in `test/dune` for our library.
->>>>>>> c83c9bbd
 
 ```scheme
 (test
@@ -288,20 +282,8 @@
  (libraries alcotest hello))
 ```
 
-<<<<<<< HEAD
-The `(test)` field builds an executable binary that is run when you
-invoke `dune runtest`.  In this case, it uses the
-`tests/hello_test.ml` module to define the test cases and depends on
-the external `alcotest` library _and_ the locally defined `hello`
-library.  Once you run the tests, you can find the built
-<!-- TODO yminsky: artifacts --> artefacts in `_build/default/tests/` in
-your project checkout.  You can use all the tests you learnt about in
-[Testing](testing.html#testing){data-type=xref} here, including inline
-tests.
-=======
 The `(test)` field builds an executable binary that is run when you invoke `dune runtest`.  In this case, it uses the `test/hello_test.ml` module to define the test cases and depends on the external `alcotest` library _and_ the 
 locally defined `hello` library.  Once you run the tests, you can find the built artefacts in `_build/default/test/` in your project checkout.  You can use all the tests you learnt about in [Testing](testing.html#testing){data-type=xref} here, including inline tests.
->>>>>>> c83c9bbd
 
 ### Building an executable program
 
