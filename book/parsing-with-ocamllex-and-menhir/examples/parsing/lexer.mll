--- conflicted
+++ resolved
@@ -16,11 +16,7 @@
 rule read =
   parse
   | white    { read lexbuf }
-<<<<<<< HEAD
-  | newline  { new_line lexbuf; read lexbuf }
-=======
   | newline  { Lexing.new_line lexbuf; read lexbuf }
->>>>>>> 7a7a3e57
   | int      { INT (int_of_string (Lexing.lexeme lexbuf)) }
   | float    { FLOAT (float_of_string (Lexing.lexeme lexbuf)) }
   | "true"   { TRUE }
