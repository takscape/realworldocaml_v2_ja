--- conflicted
+++ resolved
@@ -652,28 +652,17 @@
 
 ### Converting from OCaml values in C
 
-<<<<<<< HEAD
-The earlier hello world example is extremely basic and only uses `unit` types.
-Let's extend the signature to take a couple of `int` arguments instead of a
-single `unit`, so that we can send more useful data between OCaml and C:
-=======
 The earlier hello world example is rather basic and only uses `unit` types.
 Let's extend the signature to take a couple of `int` arguments instead of a
 single `unit` so that we can send more useful data between OCaml and C:
->>>>>>> 2fdab6cb
 
 ```ocaml
 external add_numbers: int -> int -> int = "caml_add_numbers"
 let () = Printf.printf "From OCaml: %d\n" (add_numbers 10 15)
 ```
 
-<<<<<<< HEAD
-Our `add_numbers` binding now takes two arguments, and returns an integer
-instead of a simple `unit`.  The complete stub now looks like this:
-=======
 The `add_numbers` external function now takes two arguments, and returns an
 integer instead of a simple `unit`.  The updated C stub looks like this:
->>>>>>> 2fdab6cb
 
 ```c
 #include <stdio.h>
@@ -689,17 +678,10 @@
 }
 ```
 
-<<<<<<< HEAD
-The first thing the binding does is to pass the `value` arguments through the
-`Int_val` macro and save them into local stack variables.  This macro converts
-a `value` to an integer by removing the tag bit.  The integers are then added
-together and the result returned.  The result `value` is reconstructed by the
-=======
 OCaml passes the integers to `caml_add_numbers` as `value` types, so the binding 
 uses the `Int_val` macro to convert them into local stack variables. The `Int_val` macro
 converts a `value` to an integer by removing the tag bit.  The C integers are then added
 together and the result `value` is constructed by applying the
->>>>>>> 2fdab6cb
 `Val_int` macro, which takes a C integer and tags it into becoming an OCaml
 `value`.  When you compile and run this version of the code, you should see
 this output:
@@ -749,11 +731,7 @@
 local C stack variables as early as possible, so you don't get the types mixed
 up deep into the C function.
 
-<<<<<<< HEAD
-OCaml provides nacros to convert to and from all the basic OCaml runtime values
-=======
 OCaml provides macros to convert to and from all the basic OCaml runtime values
->>>>>>> 2fdab6cb
 and C types, of the form `to_from`.  For example `Val_long` means "Value from
 long", and `Long_val` means "Long from value".  The table below summarises the
 macros to extract various C types from OCaml `values` for 64-bit architectures.
@@ -779,13 +757,8 @@
 Building OCaml values to return from C is a little more involved, since we
 must ensure that any OCaml allocations aren't immediately cleaned up by the
 garbage collector before they have been registered as live values.  Luckily,
-<<<<<<< HEAD
-OCaml provides some more macros to ease this.  Let's extend our earlier
-example to return a tuple of integers instead of just the result.
-=======
 OCaml provides some more macros to make this easier to enforce. 
 Let's extend our earlier example to return a tuple of integers instead of just the result.
->>>>>>> 2fdab6cb
 
 ```ocaml
 external add_numbers: int -> int -> int * int * int32 = "caml_add_numbers"
@@ -795,14 +768,10 @@
 ```
 
 The `add_numbers` external now returns a more complex data type that requires
-<<<<<<< HEAD
-allocating an OCaml value from within the C binding.
-=======
 allocating an OCaml tuple from within the C binding, storing the results within
 the tuple, and returning that tuple.  The contents of the tuple are also a mix
 of immediate values (the two first `int` fields in the tuple) and the last boxed `int32`
 that also needs to be allocated on the OCaml heap.
->>>>>>> 2fdab6cb
 
 ```c
 #include <stdio.h>
@@ -818,21 +787,13 @@
   int v2 = Int_val(v_arg2);
   printf("From C:     %d+%d=%d\n", v1, v2, (v1+v2));
   v_res = caml_alloc_tuple(3);
-<<<<<<< HEAD
-  Field(v_res, 0) = Val_int(v1);
-  Field(v_res, 1) = Val_int(v2);
-  Field(v_res, 2) = caml_copy_int32(v1 + v2);
-=======
   Store_field(v_res, 0, Val_int(v1));
   Store_field(v_res, 1, Val_int(v2));
   Store_field(v_res, 2, caml_copy_int32(v1 + v2));
->>>>>>> 2fdab6cb
   CAMLreturn(v_res);
 }
 ```
 
-<<<<<<< HEAD
-=======
 The stub now uses several new macros that are all defined in `caml/memory.h`.  The `CAMLparam` macro registers its parameters as _local roots_ with the garbage collector.  This ensures that if the garbage collector is triggered during the C binding, it will not relocate or free the value we just allocated.
 We also need to allocate a tuple to store the result.  This is declared with the `CAMLlocal` macro, and returned via `CAMLreturn`.  For  many simple bindings, you can just follow the simple rule of replacing the C `return` with `CAMLreturn` and starting every function with `CAMLparam` and `CAMLlocal`, and not have to worry about the garbage collector.
 
@@ -879,7 +840,6 @@
 
 Records are never rearranged in memory, so the fields will appear in the same order they are declared. 
 
->>>>>>> 2fdab6cb
 <note>
 <title>Faster bindings for zero-allocation functions</title>
 
