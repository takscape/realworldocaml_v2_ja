--- conflicted
+++ resolved
@@ -85,13 +85,8 @@
   "mmap" {= "1.1.0"}
   "mtime" {= "1.2.0+dune"}
   "num" {= "1.3+dune"}
-<<<<<<< HEAD
-  "ocaml" {= "4.12.0"}
-  "ocaml-base-compiler" {= "4.12.0"}
-=======
   "ocaml" {= "4.13.0"}
   "ocaml-base-compiler" {= "4.13.0"}
->>>>>>> 2b153f18
   "ocaml-compiler-libs" {= "v0.12.4"}
   "ocaml-config" {= "2"}
   "ocaml-migrate-parsetree" {= "2.2.0"}
@@ -1048,14 +1043,11 @@
     ["md5=ede2f6d22eaa8320f88bac67d41b5cff"]
   ]
   [
-<<<<<<< HEAD
-=======
     "https://github.com/janestreet/jst-config/archive/refs/tags/v0.14.1.tar.gz"
     "jst-config"
     ["md5=ca0d970356cc99b0a5660058a93ff589"]
   ]
   [
->>>>>>> 2b153f18
     "https://github.com/janestreet/ocaml-compiler-libs/releases/download/v0.12.4/ocaml-compiler-libs-v0.12.4.tbz"
     "ocaml-compiler-libs"
     [
