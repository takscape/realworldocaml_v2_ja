--- conflicted
+++ resolved
@@ -121,21 +121,12 @@
 
 (rule
  (alias site-wip)
-<<<<<<< HEAD
-=======
  (target platform.html)
  (deps (alias ../book/html) ../book/toc.scm)
  (action (run rwo-build build chapter -o . -repo-root .. -include-wip %{dep:../book/platform.html})))
 
 (rule
  (alias site-wip)
- (target ppx.html)
- (deps (alias ../book/html) ../book/toc.scm)
- (action (run rwo-build build chapter -o . -repo-root .. -include-wip %{dep:../book/ppx.html})))
-
-(rule
- (alias site-wip)
->>>>>>> 139aa563
  (target prologue.html)
  (deps (alias ../book/html) ../book/toc.scm)
  (action (run rwo-build build chapter -o . -repo-root .. -include-wip %{dep:../book/prologue.html})))
